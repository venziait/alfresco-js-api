{
  "name": "@alfresco/js-api",
  "version": "3.6.0",
  "description": "JavaScript client library for the Alfresco REST API",
  "author": "Alfresco Software, Ltd.",
  "main": "index.js",
  "typings": "index.d.ts",
  "scripts": {
    "build": "npm-run-all clean_dist copy_sources build_cjs build_esm5 build_esm2015 build_esm5_for_rollup build_umd build_types generate_packages bundlesize-check",
    "build_cjs": "npm-run-all clean_dist_cjs compile_dist_cjs",
    "build_esm5": "npm-run-all clean_dist_esm5 compile_dist_esm5",
    "build_esm5_for_rollup": "npm-run-all clean_dist_esm5_for_rollup compile_dist_esm5_for_rollup && mkdirp dist/esm5_for_rollup/node_modules",
    "build_esm2015": "npm-run-all clean_dist_esm2015 compile_dist_esm2015",
    "build_types": "npm-run-all clean_dist_types compile_dist_types",
    "build_global": "npm-run-all clean_dist_global build_esm5_for_rollup && mkdirp ./dist/global && node ./tools/make-umd-bundle.js && npm run clean_dist_esm5_for_rollup",
    "build_umd": "npm-run-all clean_dist_global && mkdirp ./dist/global && node ./tools/make-umd-bundle.js",
    "clean_dist": "shx rm -rf ./dist",
    "clean_dist_cjs": "shx rm -rf ./dist/cjs",
    "clean_dist_esm5": "shx rm -rf ./dist/esm5",
    "clean_dist_esm5_for_rollup": "shx rm -rf ./dist/esm5_for_rollup",
    "clean_dist_esm2015": "shx rm -rf ./dist/esm2015",
    "clean_dist_global": "shx rm -rf ./dist/global",
    "clean_dist_types": "shx rm -rf ./dist/typings",
    "compile_dist_cjs": "tsc -p ./tsconfig/tsconfig.cjs.json",
    "compile_dist_esm5": "tsc -p ./tsconfig/tsconfig.esm5.json",
    "compile_dist_esm2015": "tsc -p ./tsconfig/tsconfig.esm2015.json",
    "compile_dist_esm5_for_rollup": "tsc -p ./tsconfig/tsconfig.esm5.rollup.json",
    "compile_dist_types": "tsc -p ./tsconfig/tsconfig.types.json",
    "copy_sources": "mkdirp dist && shx cp -r ./src/ ./dist/src",
    "generate_packages": "node .make-packages.js",
    "prepublish": "shx rm -rf ./typings && npm run build",
    "bundlesize-check": "bundlesize",
    "format-ts": "tsfmt -r",
    "test": "mocha --full-trace -r ts-node/register test/*.spec.ts test/**/*.spec.ts",
    "coverage": "nyc --reporter=lcov mocha -r ts-node/register --full-trace --bail  test/*.spec.ts ./test/**/*.spec.ts",
    "generate": "mvn clean generate-sources",
    "tslint": "tslint --fix -c tslint.json --project tsconfig.base.json",
    "tslint-test": "tslint --fix -c ./test/tslint.json --project test/tsconfig.json",
    "toc": "markdown-toc -i README.md && markdown-toc -i test/mockObjects/README.md && markdown-toc -i bpm-example.md && markdown-toc -i ecm-example.md",
    "generate-ts": "jsdoc -c config.json .",
    "generate-api": "mvn install",
    "spellcheck": "cspell '{src,test}/**/*.ts'"
  },
  "sideEffects": false,
  "repository": {
    "type": "git",
    "url": "https://github.com/Alfresco/alfresco-js-api.git"
  },
  "bugs": {
    "url": "https://github.com/Alfresco/alfresco-js-api/issues"
  },
  "dependencies": {
    "event-emitter": "^0.3.5",
    "minimatch": "3.0.4",
<<<<<<< HEAD
    "superagent": "5.1.0"
=======
    "superagent": "^5.1.2"
>>>>>>> 4a6ef328
  },
  "devDependencies": {
    "@types/chai": "^4.2.3",
    "@types/event-emitter": "^0.3.3",
    "@types/minimatch": "^3.0.3",
    "@types/mocha": "^5.2.7",
    "@types/node": "^12.11.1",
    "@types/superagent": "^4.1.4",
    "adf-tslint-rules": "0.0.7",
    "bundlesize": "^0.18.0",
    "chai": "4.2.0",
    "chai-datetime": "1.5.0",
    "chai-spies": "^1.0.0",
    "codelyzer": "^5.1.2",
    "commander": "^4.0.1",
    "cspell": "^4.0.30",
    "expect.js": "~0.3.1",
    "fs-extra": "8.1.0",
    "klaw-sync": "6.0.0",
    "markdown-toc": "^1.2.0",
    "mocha": "^6.2.1",
    "mocha-jsdom": "^2.0.0",
    "nock": "^11.7.0",
    "npm-run-all": "^4.1.5",
    "nyc": "^14.1.1",
    "rimraf": "^3.0.0",
    "rollup": "^1.25.1",
    "rollup-plugin-alias": "2.2.0",
    "rollup-plugin-inject": "3.0.2",
    "rollup-plugin-node-resolve": "5.2.0",
    "rollup-plugin-terser": "^5.1.3",
    "shx": "^0.3.2",
    "sinon": "^7.5.0",
    "sinon-chai": "^3.3.0",
    "ts-node": "^8.4.1",
    "tslint": "^5.20.0",
    "typescript": "^3.6.2",
    "typescript-formatter": "^7.2.2"
  },
  "license": "Apache-2.0",
  "bundlesize": [
    {
      "path": "./dist/global/alfresco-js-api.umd.min.js",
      "maxSize": "55 kB"
    }
  ],
  "nyc": {
    "include": [
      "src/**/*.ts"
    ],
    "extension": [
      ".ts"
    ],
    "require": [
      "ts-node/register"
    ],
    "reporter": [
      "text",
      "html"
    ],
    "sourceMap": true,
    "instrument": true
  },
  "keywords": [
    "alfresco"
  ]
}<|MERGE_RESOLUTION|>--- conflicted
+++ resolved
@@ -52,11 +52,7 @@
   "dependencies": {
     "event-emitter": "^0.3.5",
     "minimatch": "3.0.4",
-<<<<<<< HEAD
-    "superagent": "5.1.0"
-=======
     "superagent": "^5.1.2"
->>>>>>> 4a6ef328
   },
   "devDependencies": {
     "@types/chai": "^4.2.3",
