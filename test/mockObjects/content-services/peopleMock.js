'use strict';

var nock = require('nock');
var BaseMock = require('../baseMock');

class PeopleMock extends BaseMock {

    constructor(host) {
        super(host);
    }

    get201Response() {
        nock(this.host, {'encodedQueryParams': true})
            .post('/alfresco/api/-default-/public/alfresco/versions/1/people')
            .reply(201, {
                'entry': {
                    'firstName': 'chewbacca',
                    'lastName': 'Chewbe',
                    'emailNotificationsEnabled': true,
                    'company': {},
                    'id': 'chewbe',
                    'enabled': true,
                    'email': 'chewbe@millenniumfalcon.com'
                }
            });

    }

<<<<<<< HEAD
=======
    get200GetGroupsResponse() {
        nock(this.host, { 'encodedQueryParams': true })
            .get('/alfresco/api/-default-/public/alfresco/versions/1/people/user/groups')
            .reply(200, {
                'list': {
                    'pagination': {
                        'count': 2,
                        'hasMoreItems': true,
                        'totalItems': 107,
                        'skipCount': 0,
                        'maxItems': 2
                    },
                    'entries': [
                        {
                            'entry': {
                                'isRoot': true,
                                'displayName': 'ALFRESCO_ADMINISTRATORS',
                                'id': 'GROUP_ALFRESCO_ADMINISTRATORS'
                            }
                        },
                        {
                            'entry': {
                                'isRoot': true,
                                'displayName': 'ALFRESCO_MODEL_ADMINISTRATORS',
                                'id': 'GROUP_ALFRESCO_MODEL_ADMINISTRATORS'
                            }
                        }
                    ]
                }
            });
    }

>>>>>>> 29e4fee1

    get200ResponsePersons() {
        nock(this.host, {'encodedQueryParams': true})
            .get('/alfresco/api/-default-/public/alfresco/versions/1/people')
            .reply(200, {
                'list': {
                    'pagination': {
                        'count': 5,
                        'hasMoreItems': true,
                        'totalItems': 153,
                        'skipCount': 0,
                        'maxItems': 5
                    },
                    'entries': [{
                        'entry': {
                            'firstName': 'anSNSlXA',
                            'lastName': '3PhtPlBO',
                            'jobTitle': 'N/A',
                            'emailNotificationsEnabled': true,
                            'company': {},
                            'id': '0jl2FBTc',
                            'enabled': true,
                            'email': 'owAwLISy'
                        }
                    }, {
                        'entry': {
                            'firstName': '84N1jji3',
                            'lastName': '748zEwJV',
                            'jobTitle': 'N/A',
                            'emailNotificationsEnabled': true,
                            'company': {},
                            'id': '0kd3jA3b',
                            'enabled': true,
                            'email': 'm1ooPRIu'
                        }
                    }, {
                        'entry': {
                            'firstName': 'cPuvOYnb',
                            'lastName': 'GZK6IenG',
                            'jobTitle': 'N/A',
                            'emailNotificationsEnabled': true,
                            'company': {},
                            'id': '1BJSWj5u',
                            'enabled': true,
                            'email': 'UtKzKjje'
                        }
                    }, {
                        'entry': {
                            'firstName': '87vRSHzf',
                            'lastName': 'OiLjkq9z',
                            'jobTitle': 'N/A',
                            'emailNotificationsEnabled': true,
                            'company': {},
                            'id': '1pvBqbmT',
                            'enabled': true,
                            'email': '72GemSCB'
                        }
                    }, {
                        'entry': {
                            'firstName': 'QTxD4AWn',
                            'lastName': 'IHb5JiaR',
                            'jobTitle': 'N/A',
                            'emailNotificationsEnabled': true,
                            'company': {},
                            'id': '2fOamhbL',
                            'enabled': true,
                            'email': 'hhhQHpmZ'
                        }
                    }]
                }
            });
    }

<<<<<<< HEAD
=======
    get200GroupMembershipResponse(user) {
        nock(this.host, { 'encodedQueryParams': true })
            .get('/alfresco/api/-default-/public/alfresco/versions/1/people/'+user+'/groups')
            .reply(200, {
                'list': {
                    'pagination': {
                        'count': 2,
                        'hasMoreItems': true,
                        'totalItems': 107,
                        'skipCount': 0,
                        'maxItems': 2
                    },
                    'entries': [
                        {
                            'entry': {
                                'isRoot': true,
                                'displayName': 'ALFRESCO_ADMINISTRATORS',
                                'id': 'GROUP_ALFRESCO_ADMINISTRATORS'
                            }
                        },
                        {
                            'entry': {
                                'isRoot': true,
                                'displayName': 'ALFRESCO_MODEL_ADMINISTRATORS',
                                'id': 'GROUP_ALFRESCO_MODEL_ADMINISTRATORS'
                            }
                        }
                    ]
                }
            });
    }

>>>>>>> 29e4fee1
    get401Response() {
        nock(this.host, {'encodedQueryParams': true})
            .get('/alfresco/api/-default-/public/alfresco/versions/1/tags')
            .reply(401, {});
    }
}

module.exports = PeopleMock;<|MERGE_RESOLUTION|>--- conflicted
+++ resolved
@@ -25,42 +25,6 @@
             });
 
     }
-
-<<<<<<< HEAD
-=======
-    get200GetGroupsResponse() {
-        nock(this.host, { 'encodedQueryParams': true })
-            .get('/alfresco/api/-default-/public/alfresco/versions/1/people/user/groups')
-            .reply(200, {
-                'list': {
-                    'pagination': {
-                        'count': 2,
-                        'hasMoreItems': true,
-                        'totalItems': 107,
-                        'skipCount': 0,
-                        'maxItems': 2
-                    },
-                    'entries': [
-                        {
-                            'entry': {
-                                'isRoot': true,
-                                'displayName': 'ALFRESCO_ADMINISTRATORS',
-                                'id': 'GROUP_ALFRESCO_ADMINISTRATORS'
-                            }
-                        },
-                        {
-                            'entry': {
-                                'isRoot': true,
-                                'displayName': 'ALFRESCO_MODEL_ADMINISTRATORS',
-                                'id': 'GROUP_ALFRESCO_MODEL_ADMINISTRATORS'
-                            }
-                        }
-                    ]
-                }
-            });
-    }
-
->>>>>>> 29e4fee1
 
     get200ResponsePersons() {
         nock(this.host, {'encodedQueryParams': true})
@@ -134,41 +98,6 @@
             });
     }
 
-<<<<<<< HEAD
-=======
-    get200GroupMembershipResponse(user) {
-        nock(this.host, { 'encodedQueryParams': true })
-            .get('/alfresco/api/-default-/public/alfresco/versions/1/people/'+user+'/groups')
-            .reply(200, {
-                'list': {
-                    'pagination': {
-                        'count': 2,
-                        'hasMoreItems': true,
-                        'totalItems': 107,
-                        'skipCount': 0,
-                        'maxItems': 2
-                    },
-                    'entries': [
-                        {
-                            'entry': {
-                                'isRoot': true,
-                                'displayName': 'ALFRESCO_ADMINISTRATORS',
-                                'id': 'GROUP_ALFRESCO_ADMINISTRATORS'
-                            }
-                        },
-                        {
-                            'entry': {
-                                'isRoot': true,
-                                'displayName': 'ALFRESCO_MODEL_ADMINISTRATORS',
-                                'id': 'GROUP_ALFRESCO_MODEL_ADMINISTRATORS'
-                            }
-                        }
-                    ]
-                }
-            });
-    }
-
->>>>>>> 29e4fee1
     get401Response() {
         nock(this.host, {'encodedQueryParams': true})
             .get('/alfresco/api/-default-/public/alfresco/versions/1/tags')
