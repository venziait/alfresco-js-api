--- conflicted
+++ resolved
@@ -1,42 +1,21 @@
 /*global describe, it, beforeEach */
-
-<<<<<<< HEAD
-import { AlfrescoApiCompatibility as AlfrescoApi } from '../../src/alfrescoApiCompatibility';
 
 let VersionMock = require('../../test/mockObjects/mockAlfrescoApi').Version;
 let expect = require('chai').expect;
-=======
-import { AlfrescoApi } from '../../src/alfrescoApi';
-import { VersionsApi } from '../../src/api/content-rest-api';
->>>>>>> 9be0f058
 
-const VersionMock = require('../../test/mockObjects/mockAlfrescoApi').Version;
-const expect = require('chai').expect;
+describe('Versions', function () {
 
-<<<<<<< HEAD
     let nodeId = '74cd8a96-8a21-47e5-9b3b-a1b3e296787d';
     let versionId = '1.0';
     let renditionId = 'pdf';
 
     beforeEach(function () {
         let alfrescoJsApi = new AlfrescoApi({hostEcm: 'http://127.0.0.1:8080'});
-=======
-describe('Versions', () => {
-    const nodeId = '74cd8a96-8a21-47e5-9b3b-a1b3e296787d';
-    const versionId = '1.0';
 
-    let versionsApi: VersionsApi;
-    let versionMock: any;
->>>>>>> 9be0f058
-
-    beforeEach(() => {
-        const alfrescoJsApi = new AlfrescoApi({ hostEcm: 'http://127.0.0.1:8080' });
-
-        versionsApi = new VersionsApi(alfrescoJsApi);
-        versionMock = new VersionMock();
+        this.versionsApi = alfrescoJsApi.core.versionsApi;
+        this.versionMock = new VersionMock();
     });
 
-<<<<<<< HEAD
     it("should list all node's version renditions", function (done) {
         this.versionMock.get200ResponseVersionRenditions(nodeId, versionId);
 
@@ -73,12 +52,8 @@
 
     it('should get version history', function (done) {
         this.versionMock.get200Response(nodeId);
-=======
-    it('should get version history', (done) => {
-        versionMock.get200Response(nodeId);
->>>>>>> 9be0f058
 
-        versionsApi.listVersionHistory(nodeId).then((data) => {
+        this.versionsApi.listVersionHistory(nodeId).then(function (data: any) {
             let entries = data.list.entries;
             expect(entries.length).to.be.equal(2);
             expect(entries[0].entry.id).to.be.equal('2.0');
@@ -87,22 +62,13 @@
         });
     });
 
-    it('should revert a version', (done) => {
-        versionMock.post201Response(nodeId, versionId);
+    it('should revert a version', function (done) {
+        this.versionMock.post201Response(nodeId, versionId);
 
-<<<<<<< HEAD
         this.versionsApi.revertVersion(nodeId, versionId, {majorVersion: true, comment: ''}).then(function (data: any) {
             expect(data.entry.id).to.be.equal('3.0');
             done();
         },                                                                                        function () {
         });
-=======
-        versionsApi.revertVersion(nodeId, versionId, { majorVersion: true, comment: ''}).then(
-            (data) => {
-                expect(data.entry.id).to.be.equal('3.0');
-                done();
-            }
-        );
->>>>>>> 9be0f058
     });
 });