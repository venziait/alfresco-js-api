{
  "name": "@alfresco/adf-core",
  "description": "Alfresco ADF core",
<<<<<<< HEAD
  "version": "3.2.0-beta3",
=======
  "version": "3.1.0",
>>>>>>> b0587da7
  "author": "Alfresco Software, Ltd.",
  "main": "bundles/adf-core.js",
  "repository": {
    "type": "git",
    "url": "https://github.com/Alfresco/alfresco-ng2-components.git"
  },
  "bugs": {
    "url": "https://github.com/Alfresco/alfresco-ng2-components/issues"
  },
  "peerDependencies": {
    "@angular/animations": ">=7.0.3",
    "@angular/cdk": ">=7.0.3",
    "@angular/common": ">=7.0.3",
    "@angular/compiler": ">=7.0.3",
    "@angular/core": ">=7.0.3",
    "@angular/flex-layout": ">=7.0.0-beta.19",
    "@angular/forms": ">=7.0.3",
    "@angular/http": ">=7.0.3",
    "@angular/material": ">=7.0.3",
    "@angular/material-moment-adapter": ">=7.0.3",
    "@angular/platform-browser": ">=7.0.3",
    "@angular/platform-browser-dynamic": ">=7.0.3",
    "@angular/router": ">=7.0.3",
    "@mat-datetimepicker/core": ">=2.0.1",
    "@mat-datetimepicker/moment": ">=2.0.1",
    "@alfresco/js-api": "3.1.0",
    "rxjs": ">=6.2.2",
    "@ngx-translate/core": ">=11.0.0",
    "core-js": ">=2.5.4",
    "hammerjs": ">=2.0.8",
    "minimatch-browser": ">=1.0.0",
    "moment": ">=2.22.2",
    "pdfjs-dist": ">=2.0.303",
    "reflect-metadata": ">=0.1.12",
    "zone.js": ">=0.8.26"
  },
  "keywords": [
    "core",
    "alfresco-component",
    "angular",
    "components"
  ],
  "license": "Apache-2.0"
}<|MERGE_RESOLUTION|>--- conflicted
+++ resolved
@@ -1,11 +1,7 @@
 {
   "name": "@alfresco/adf-core",
   "description": "Alfresco ADF core",
-<<<<<<< HEAD
   "version": "3.2.0-beta3",
-=======
-  "version": "3.1.0",
->>>>>>> b0587da7
   "author": "Alfresco Software, Ltd.",
   "main": "bundles/adf-core.js",
   "repository": {
