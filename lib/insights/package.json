--- conflicted
+++ resolved
@@ -1,11 +1,7 @@
 {
   "name": "@alfresco/adf-insights",
   "description": "Alfresco ADF insights",
-<<<<<<< HEAD
   "version": "3.2.0-beta3",
-=======
-  "version": "3.1.0",
->>>>>>> b0587da7
   "author": "Alfresco Software, Ltd.",
   "main": "bundles/adf-insights.js",
   "repository": {
@@ -31,13 +27,8 @@
     "@angular/router": ">=7.0.3",
     "@alfresco/js-api": "3.1.0",
     "rxjs": ">=6.2.2",
-<<<<<<< HEAD
     "@alfresco/adf-core": "3.2.0-beta3",
     "@alfresco/adf-content-services": "3.2.0-beta3",
-=======
-    "@alfresco/adf-core": "3.1.0",
-    "@alfresco/adf-content-services": "3.1.0",
->>>>>>> b0587da7
     "@ngx-translate/core": ">=11.0.0",
     "chart.js": ">=2.5.0",
     "core-js": ">=2.5.4",
