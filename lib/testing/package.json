{
  "name": "@alfresco/adf-testing",
<<<<<<< HEAD
  "version": "3.2.0-beta3",
=======
  "version": "3.1.0",
>>>>>>> b0587da7
  "peerDependencies": {
    "@angular/common": "^7.1.0",
    "@angular/core": "^7.1.0",
    "@alfresco/js-api": "3.1.0"
  }
}<|MERGE_RESOLUTION|>--- conflicted
+++ resolved
@@ -1,10 +1,6 @@
 {
   "name": "@alfresco/adf-testing",
-<<<<<<< HEAD
   "version": "3.2.0-beta3",
-=======
-  "version": "3.1.0",
->>>>>>> b0587da7
   "peerDependencies": {
     "@angular/common": "^7.1.0",
     "@angular/core": "^7.1.0",
