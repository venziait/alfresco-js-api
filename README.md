--- conflicted
+++ resolved
@@ -33,7 +33,7 @@
   
 <p align="center">
   <img title="alfresco" alt='alfresco' src='assets/alfresco.png'  width="280px" height="150px"></img>
-  <img title="angular2" alt='angular2' src='assets/angular2.png'  width="150px" height="150px"></img>
+  <img title="angular2" alt='angular2' src='assets/angular2.png'  width="150px" height="150px"></img>    
 </p>
 
 <p align="center">
@@ -52,13 +52,9 @@
 ## Components
 
 To view the complete list of all the components that you can use to build your custom Alfresco (ECM,BPM) client follow this link:
-<<<<<<< HEAD
-[Components](https://github.com/Alfresco/alfresco-ng2-components/tree/master/ng2-components).
-=======
 [Components](/ng2-components).
->>>>>>> 3b9ee170
 
-You can browse all the components also at the following [page](http://devproducts.alfresco.com/).
+You can browse all the components at the following [page](http://devproducts.alfresco.com/).
 
 ## Yeoman generators
 
