# Alfresco JavaScript API Client


<p>
  <a title='Gitter chat' href="https://gitter.im/Alfresco/alfresco-ng2-components?utm_source=badge&utm_medium=badge&utm_campaign=pr-badge&utm_content=badge">
     <img src='https://badges.gitter.im/Alfresco/alfresco-ng2-components.svg'  alt='Gitter chat' />
  </a>
  <a title='Build Status' href="https://travis-ci.org/Alfresco/alfresco-js-api">
     <img src='https://travis-ci.org/Alfresco/alfresco-js-api.svg?branch=master'  alt='travis Status' />
  </a>
  <a href='https://codecov.io/gh/Alfresco/alfresco-js-api'>
    <img src='https://img.shields.io/codecov/c/github/Alfresco/alfresco-js-api/master.svg?maxAge=0' alt='Coverage Status' />
  </a>
  <a href='https://raw.githubusercontent.com/Alfresco/dev-platform-js-api/master/LICENSE'>
     <img src='https://img.shields.io/hexpm/l/plug.svg' alt='license' />
  </a>

</p>

<p align="center">
  <img title="alfresco" alt='alfresco' src='assets/alfresco.png'  width="280px" height="150px"></img>
</p>

This project provides a JavaScript client API into the Alfresco REST API and Activiti REST API.

<!-- markdown-toc start - Don't edit this section.  npm run toc to generate it-->

<!-- toc -->

- [Full documentation of all the methods of each API](#full-documentation-of-all-the-methods-of-each-api)
- [Prerequisites](#prerequisites)
- [Node](#node)
- [Api Modules complete methods list](#api-modules-complete-methods-list)
- [Install](#install)
- [Use](#use)
    + [Import library for node projects](#import-library-for-node-projects)
    + [Import library for browser projects](#import-library-for-browser-projects)
- [Authentication JS-API](#authentication-js-api)
  * [Login](#login)
    + [Login with Username and Password BPM and ECM](#login-with-username-and-password-bpm-and-ecm)
      - [Example](#example)
    + [Login with Username and Password ECM](#login-with-username-and-password-ecm)
      - [Example](#example-1)
    + [Login with ticket](#login-with-ticket)
      - [Login with ticket ECM](#login-with-ticket-ecm)
      - [Example](#example-2)
      - [Login with ticket ECM/BPM as parameter in the constructor](#login-with-ticket-ecmbpm-as-parameter-in-the-constructor)
        * [Example](#example-3)
    + [Login with Username and Password BPM](#login-with-username-and-password-bpm)
    + [Example](#example-4)
    + [Login with OAUTH2 Alfresco authorization server](#login-with-oauth2-alfresco-authorization-server)
    + [Example](#example-5)
    + [Example](#example-6)
  * [Logout](#logout)
    + [Example](#example-7)
  * [isLoggedIn](#isloggedin)
    + [Example](#example-8)
  * [Get tickets](#get-tickets)
  * [Events login/logout](#events-loginlogout)
    + [Example](#example-9)
- [Custom Endpoint](#custom-endpoint)
  * [Example](#example-10)
- [ECM](#ecm)
  * [Get Node  content](#get-node--content)
    + [Example](#example-11)
  * [Get File or Folder Info](#get-file-or-folder-info)
    + [Example](#example-12)
  * [Get Folder Children Info](#get-folder-children-info)
    + [Example](#example-13)
  * [Create Folder](#create-folder)
    + [Example](#example-14)
    + [Example](#example-15)
  * [Upload File](#upload-file)
    + [Example](#example-16)
  * [Events Upload File](#events-upload-file)
    + [Example](#example-17)
  * [Delete File or Folder](#delete-file-or-folder)
    + [Example](#example-18)
  * [Delete File or Folder Permanent](#delete-file-or-folder-permanent)
    + [Example](#example-19)
  * [Get thumbnail Url](#get-thumbnail-url)
    + [Example](#example-20)
  * [Get preview Url](#get-preview-url)
    + [Example](#example-21)
  * [Get content Url](#get-content-url)
    + [Example](#example-22)
  * [Custom web scripts call](#custom-web-scripts-call)
    + [Parameters](#parameters)
- [BPM](#bpm)
  * [Task Api](#task-api)
    + [List Task](#list-task)
      - [Parameters](#parameters-1)
      - [Example](#example-23)
    + [Get Task](#get-task)
      - [Parameters](#parameters-2)
      - [Example](#example-24)
    + [Filter Task](#filter-task)
      - [Parameters](#parameters-3)
      - [Example](#example-25)
    + [Complete Task](#complete-task)
      - [Parameters](#parameters-4)
      - [Example](#example-26)
    + [Get Task Form](#get-task-form)
      - [Parameters](#parameters-5)
      - [Example](#example-27)
    + [Complete Task Form](#complete-task-form)
      - [Parameters](#parameters-6)
      - [Example](#example-28)
  * [Process Api](#process-api)
    + [Get Process Instances](#get-process-instances)
      - [Parameters](#parameters-7)
      - [Example](#example-29)
  * [Models Api](#models-api)
    + [Get Model](#get-model)
      - [Parameters](#parameters-8)
      - [Example](#example-30)
  * [Report Api](#report-api)
    + [Create default Reports](#create-default-reports)
      - [Parameters](#parameters-9)
      - [Example](#example-31)
    + [Get Reports](#get-reports)
      - [Parameters](#parameters-10)
      - [Example](#example-32)
    + [Report Params](#report-params)
      - [Parameters](#parameters-11)
      - [Example](#example-33)
  * [Report Process Definitions](#report-process-definitions)
      - [Parameters](#parameters-12)
      - [Example](#example-34)
  * [Tasks of process definition](#tasks-of-process-definition)
      - [Parameters](#parameters-13)
      - [Example](#example-35)
  * [Generate reports](#generate-reports)
      - [Parameters](#parameters-14)
      - [Example](#example-36)
  * [Update report details](#update-report-details)
      - [Parameters](#parameters-15)
      - [Example](#example-37)
  * [Export to csv](#export-to-csv)
      - [Parameters](#parameters-16)
      - [Example](#example-38)
  * [Save Report](#save-report)
      - [Parameters](#parameters-17)
      - [Example](#example-39)
  * [Delete report](#delete-report)
      - [Parameters](#parameters-18)
      - [Example](#example-40)
- [Development](#development)
- [Release History](#release-history)

<!-- tocstop -->

<!-- markdown-toc end -->

# Full documentation of all the methods of each API

- [Authentication Services](/src/alfresco-auth-rest-api)
- [Content Services](/src/alfresco-core-rest-api)
- [Process Services](/src/alfresco-activiti-rest-api)
- [ContentCMN](/src/alfresco-private-rest-api)
- [Content Search](/src/alfresco-search-rest-api)

# Prerequisites

To correctly use the alfresco js api the minimal supported version are:

- 5.2.a-EA Alfresco Platform Repository (version [5.2.a-EA](https://wiki.alfresco.com/wiki/Community_file_list_201606-EA) or newer)
- 1.5 Activiti

# Node
To correctly use the alfresco-js-api in node check that on your machine is running Node version 5.0.0 or higher.

# Api Modules complete methods list

- [Authentication API](/src/alfresco-auth-rest-api)
- [Core API](/src/alfresco-core-rest-api)
- [Governance core API](/src/alfresco-gs-core-rest-api)
- [Governance classification API](/src/alfresco-gs-classification-rest-api)
- [Discovery API](/src/alfresco-discovery-rest-api)
- [Search API](/src/alfresco-search-rest-api)
- [Activiti API](/src/alfresco-activiti-rest-api)
- [Mock API](/test/mockObjects)

# Install


Installer for browser versions:

```sh
npm install --save alfresco-js-api
```

Installer for node versions:

```sh
<<<<<<< HEAD
npm install --save alfresco-js-api-node
=======
npm install -save alfresco-js-api-node
>>>>>>> 29e4fee1
```


# Use

### Import library for node projects

```javascript
var AlfrescoApi = require('alfresco-js-api-node');
```

### Import library for browser projects

```html
    <script src="node_modules/alfresco-js-api/dist/alfresco-js-api.min.js"></script>

    or for not minify version

    <script src="node_modules/alfresco-js-api/dist/alfresco-js-api.js"></script>
```


# Authentication JS-API

## Login

AlfrescoApi({alfrescoHost, activitiHost, contextRoot, ticket});

Property | Description  | default value|
------------- | ------------- | -------------|
hostEcm| (Optional value The Ip or Name of the host where your Alfresco instance is running )|http://127.0.0.1:8080 |
hostBpm| (Optional value The Ip or Name of the host where your Activiti instance is running )|http://127.0.0.1:9999 |
oauth2|  (Optional configuration object for alfresco authorization server {host:'HOST_OAUTH2_SERVER', clientId:'YOUR_CLIENT_ID', secret:'SECRET', authPath:'my-custom-auth-endpoint/token'} ||
contextRoot| (Optional value that define the context Root of the Alfresco ECM API default value is alfresco )|alfresco |
contextRootBpm| (Optional value that define the context Root of the Activiti API default value is activiti-app )|alfresco |
provider| (Optional value default value is ECM. This parameter can accept as value ECM BPM or ALL to use the API and Login in the ECM, Activiti BPM or Both )|alfresco |
ticket| (Optional only if you want login with the ticket see example below)| |
disableCsrf| To disable CSRF Token to be submitted. Only for Activiti call.| false |

### Login with Username and Password BPM and ECM

#### Example
```javascript
this.alfrescoJsApi = new AlfrescoApi({ provider:'ALL' });

this.alfrescoJsApi.login('admin', 'admin').then(function (data) {
    console.log('API called successfully Login in  BPM and ECM performed ');
}, function (error) {
    console.error(error);
});
```


### Login with Username and Password ECM

#### Example
```javascript
this.alfrescoJsApi = new AlfrescoApi();

this.alfrescoJsApi.login('admin', 'admin').then(function (data) {
    console.log('API called successfully Login ticket:' + data);
}, function (error) {
    console.error(error);
});

//The output will be: API called successfully Login ticket: TICKET_4479f4d3bb155195879bfbb8d5206f433488a1b1

```

### Login with ticket

If you already know thw ticket when you invoke the constructor you can pass it as parameter in the constructor otherwise you can call the login with ticket that will validate the ticket against the server


#### Login with ticket ECM

This authentication validate also the ticket against the server

#### Example
```javascript
var ticket = 'TICKET_4479f4d3bb155195879bfbb8d5206f433488a1b1';

this.alfrescoJsApi.loginTicket(ticket).then(function (data) {
             console.log('valid ticket you are logged in');
         }, function (error) {
             console.error(error);
         });
```

#### Login with ticket ECM/BPM as parameter in the constructor

With this authentication the ticket is not validated against the server

##### Example
```javascript

//Login ticket ECM
this.alfrescoJsApi = new AlfrescoApi({ ticketEcm:'TICKET_4479f4d3bb155195879bfbb8d5206f433488a1b1',  hostEcm:'http://127.0.0.1:8080'});

//Login ticket BPM
this.alfrescoJsApi = new AlfrescoApi({ ticketBpm: 'Basic YWRtaW46YWRtaW4=',  hostBpm:'http://127.0.0.1:9999'});

//Login ticket ECM and BPM
this.alfrescoJsApi = new AlfrescoApi({ ticketEcm:'TICKET_4479f4d3bb155195879bfbb8d5206f433488a1b1', ticketBpm: 'Basic YWRtaW46YWRtaW4=',  hostEcm:'http://127.0.0.1:8080',  hostBpm:'http://127.0.0.1:9999'});
```

### Login with Username and Password BPM

### Example
```javascript
this.alfrescoJsApi = new AlfrescoApi({ provider:'BPM' });

this.alfrescoJsApi.login('admin', 'admin').then(function (data) {
    console.log('API called successfully Login in Activiti BPM performed ');
}, function (error) {
    console.error(error);
});

```
### Login with OAUTH2 Alfresco authorization server

If you have installed the Alfresco authorization server you can login with this option.
If your auth endpoint is different from the standard one "/oauth/token" you can override it through the property authPath

### Example
```javascript
this.alfrescoJsApi = new AlfrescoApi({
        oauth2: {
            host: 'HOST_OAUTH2_SERVER',
            clientId: 'YOUR_CLIENT_ID',
            secret: 'SECRET',
            authPath:'my-custom-auth-endpoint/token'
        },
        provider: 'OAUTH'
    });

this.alfrescoJsApi.login('admin', 'admin').then(function (data) {
   console.log('API called successfully Login in with authorization server performed ');
}, function (error) {
   console.error(error);
});

```

After the login if you want refresh your token you can use this call

### Example

```javascript
this.alfrescoJsApi.refreshToken()then(function (data) {
    console.log('Your token has been refreshed');
 }, function (error) {
    console.error(error);
 });
```

## Logout

logout()

### Example

```javascript

this.alfrescoJsApi.logout().then(function (data) {
    console.log('Successfully Logout');
}, function (error) {
    console.error('Possible ticket already expired');
});

```

## isLoggedIn

isLoggedIn()

> return true if you are logged in false if you are not.

### Example

```javascript

var isLoggedIn = this.alfrescoJsApi.isLoggedIn();

if (isLoggedIn) {
    console.log('You are logged in');
} else {
    console.log('You are not logged in');
}

```
## Get tickets

getTicketEcm()

>After the log in you can retrieve you ECM ticket

```javascript
 var ecmTicket = this.alfrescoJsApi.getTicketEcm() ;
 console.log('This is your  ECM ticket  ' + ecmTicket);

```

getTicketBpm()

>After the log in you can retrieve you BPM ticket

```javascript

 var bpmTicket  = this.alfrescoJsApi.getTicketBpm();
 console.log('This is your BPM ticket ' + bpmTicket);
```

## Events login/logout

>  The login/logout are also an EventEmitter which you can register to listen to any of the following event types:
* unauthorized (If this event is triggered a call to the Api was unauthorized)
* success (If this event is triggered the login was success you can use this event instead the login promise)
* logout (If this event is triggered the client is successfully logout)

### Example

```javascript

this.alfrescoJsApi.login('admin', 'admin').on('unauthorized', function(){
    console.log('You are unauthorized you can use this event to redirect to login');
});

this.alfrescoJsApi.login('admin', 'admin').on('success', function(){
    console.log('Success Login');
});

this.alfrescoJsApi.logout().on('logout', function(){
    console.log('Successfully Logout');
});
```

# Custom Endpoint

Content service and process service has two different clients:

-  this.alfrescoJsApi.bpmClient
-  this.alfrescoJsApi.ecmClient

Both client expose a method ***callApi**


```javascript
    callApi(path: string, httpMethod: string, pathParams?: any, queryParams?: any, headerParams?: any, formParams?: any, bodyParam?: any, authNames?: string[], contentTypes?: string[], accepts?: string[], returnType?: any, contextRoot?: string, responseType?: string): Promise<any>;
```

If you want call your custom rest point in one of those two service use the corrispondin client. 

## Example

```javascript

    this.alfrescoJsApi.bpmClient.callApi(
        '/api/enterprise/app-version', 'GET',
        {}, {}, {}, {}, {},
        [],  ['application/json'], ['application/json'], {'String': 'String'}
    )

 ```
        

# ECM

A complete list of all the ECM methods is available here : [Core API](/src/alfresco-core-rest-api).
Below you can find some common examples.

## Get Node  content

getFileContent(nodeId, opts)

>Returns the file content of the node with identifier **nodeId**.

 ### Example
```javascript

var nodeId = '80a94ac8-3ece-47ad-864e-5d939424c47c';

this.alfrescoJsApi.core.nodesApi.getFileContent(nodeId).then(function(data) {
    fs.writeFile('./test/grass.jpg', data, function(error) {
        if (error) {
            console.error(error);
            return;
        }
        console.log('The file was saved!');
    });
}, function(error) {
    console.error(error);
});
```

## Get File or Folder Info

getNodeInfo(fileOrFolderId, opts)

>Get information for the File/Folder with the identifier nodeId. The identifier of a node. You can also use one of these well-known aliases: -my-   ,  -shared-   or   -root-  as NodeId

### Example

```javascript

var fileOrFolderId = '80a94ac8-3ece-47ad-864e-5d939424c47c';

this.alfrescoJsApi.nodes.getNodeInfo(fileOrFolderId).then(function (data) {
    console.log('This is the name' + data.name );
}, function (error) {
    console.log('This node does not exist');
});

```
## Get Folder Children Info

getNodeChildren(fileOrFolderId, opts)

>Minimal information for each child is returned by default.
You can use the include parameter to return additional information.
returns a promise with the Info about the children of the node if resolved and {error} if rejected.
You can also use one of these well-known aliases: -my-   ,  -shared-   or   -root-  as NodeId

### Example

```javascript

var folderNodeId = '80a94ac8-3ece-47ad-864e-5d939424c47c';

this.alfrescoJsApi.nodes.getNodeChildren(folderNodeId).then(function (data) {
    console.log('The number of children in this folder are ' + data.list.pagination.count );
}, function (error) {
    console.log('This node does not exist');
});

```
## Create Folder

createFolder(name, relativePath, nodeIdParentFolder, opts)

>createFolder return a promise that is resolved if the folder is created and {error} if rejected.
You can also use one of these well-known aliases: -my-   ,  -shared-   or   -root-  as nodeIdParentFolder

### Example

```javascript

this.alfrescoJsApi.nodes.createFolder('newFolderName').then(function (data) {
    console.log('The folder is created in root');
}, function (error) {
    console.log('Error in creation of this folder or folder already exist' + error);
});


this.alfrescoJsApi.nodes.createFolder('newFolderName', 'folderA/folderB').then(function (data) {
    console.log('The folder is created in  folderA/folderB from root');
}, function (error) {
    console.log('Error in creation of this folder or folder already exist' + error);
});


var parentFolder = '80a94ac8-3ece-47ad-864e-5d939424c47c'

this.alfrescoJsApi.nodes.createFolder('newFolderName', 'folderA/folderB', parentFolder).then(function (data) {
    console.log('The folder is created in  folderA/folderB from parentFolder:' + parentFolder);
}, function (error) {
    console.log('Error in creation of this folder or folder already exist' + error);
});

```

**CreateFolder With Auto Rename**

createFolderAutoRename(name, relativePath, nodeIdParentFolder, opts)
>is the same of createFolder(name, relativePath, nodeId, {autoRename: true}) is just syntactic sugar
 You can also use one of these well-known aliases: -my-   ,  -shared-   or   -root-  as nodeIdParentFolder

### Example

```javascript

this.alfrescoJsApi.nodes.createFolderAutoRename('newFolderName').then(function (data) {
    console.log('The folder is created in root');
}, function (error) {
    console.log('Error in creation of this folder' + error);
});
```

## Upload File

uploadFile(fileDefinition, relativePath, nodeId, nodeBody, opts)
>uploadFile return a promise that is resolved if the file is successful uploaded and {error} if rejected.

The fileDefinition provides information about files and allows JavaScript to access their content.

*Web File Definition
File Definition are generally retrieved from a FileList object returned as a result of a user selecting files using the <input> element

*Node File Definition
File Definition are generally retrieved from a read Stram

### Example

```javascript

var fs = require('fs');

var fileToUpload = fs.createReadStream('./folderA/folderB/newFile.txt');

this.alfrescoJsApi.upload.uploadFile(fileToUpload)
    .then(function () {
        console.log('File Uploaded in the root');
    }, function (error) {
        console.log('Error during the upload' + error);
    });


this.alfrescoJsApi.upload.uploadFile(fileToUpload, null, null, null, {autoRename: true})
    .then(function () {
        console.log('File Uploaded in the root');
    }, function (error) {
        console.log('Error during the upload' + error);
    });


this.alfrescoJsApi.upload.uploadFile(fileToUpload, 'folderX/folderY/folderZ')
    .then(function () {
        console.log('File Uploaded in the from root folderX/folderY/folderZ');
    }, function (error) {
        console.log('Error during the upload' + error);
    });


var parentFolder = '80a94ac8-3ece-47ad-864e-5d939424c47c';

this.alfrescoJsApi.upload.uploadFile(fileToUpload, 'folderX/folderY/folderZ', parentFolder )
    .then(function () {
        console.log('File Uploaded in the from parentFolder ' + parentFolder + ' n folderX/folderY/folderZ');
    }, function (error) {
        console.log('Error during the upload' + error);
    });

```

The default behaviour of the Upload API will not create any thumbnail.
In order to create a thumbnail you have to perform to pass the parameter ```javascript{renditions: 'doclib'}```  as in the  example below.
This parameter will basically perform also a call to the Rendition API.
For more information about the Rendition API :
* [Rendition API](/src/alfresco-core-rest-api/docs/Rendition.md)
* [Rendition service Wiki](https://wiki.alfresco.com/wiki/Rendition_Service)

```javascript

var fs = require('fs');

var fileToUpload = fs.createReadStream('./folderA/folderB/newFile.txt');

this.alfrescoJsApi.upload.uploadFile(fileToUpload, null, null, null, {renditions: 'doclib'})
    .then(function () {
        console.log('File Uploaded in the root');
    }, function (error) {
        console.log('Error during the upload' + error);
    });

```

* To abort a file uploading


```javascript

var fs = require('fs');

var fileToUpload = fs.createReadStream('./folderA/folderB/newFile.txt');

var promiseUpload = this.alfrescoJsApi.upload.uploadFile(fileToUpload)
    .once('abort', function () {
        console.log('File Uploaded aborted');
    });

promiseUpload.abort();
```


## Events Upload File

>  The uploadFile is also an EventEmitter which you can register to listen to any of the following event types:
* progress
* success
* abort
* error
* unauthorized

### Example

```javascript
var fs = require('fs');

var fileToUpload = fs.createReadStream('./folderA/folderB/newFile.txt');

this.alfrescoJsApi.upload.uploadFile(fileToUpload)
    .on('progress', (progress) => {
        console.log( 'Total :' + progress.total );
        console.log( 'Loaded :' + progress.loaded );
        console.log( 'Percent :' + progress.percent );
    })
    .on('success', () => {
       console.log( 'Your File is uploaded');
    });
    .on('abort', () => {
      console.log( 'Upload Aborted');
    })
    .on('error', () => {
      console.log( 'Error during the upload');
    })
    .on('unauthorized', () => {
    console.log('You are unauthorized');
    })
```

## Delete File or Folder

deleteNode(fileOrFolderId)

>Delete File/Folder with the identifier nodeId, if the nodeId is a folder, then its children are also deleted
Deleted nodes move to the trash bin is still possible to recover it

### Example

```javascript

var fileOrFolderId = '80a94ac8-3ece-47ad-864e-5d939424c47c';

this.alfrescoJsApi.nodes.deleteNode(fileOrFolderId).then(function (data) {
    console.log('The file/folder is deleted');
}, function (error) {
    console.log('This node does not exist');
});

```

## Delete File or Folder Permanent

deleteNodePermanent(fileOrFolderId)

>Delete File/Folder with the identifier nodeId, if the nodeId is a folder, then its children are also deleted
If Deleted Permanent is used will not be possible recover the files

### Example

```javascript

var fileOrFolderId = '80a94ac8-3ece-47ad-864e-5d939424c47c';

this.alfrescoJsApi.nodes.deleteNodePermanent(fileOrFolderId).then(function (data) {
    console.log('The file/folder is deleted');
}, function (error) {
    console.log('This node does not exist');
});

```

## Get thumbnail Url

getDocumentThumbnailUrl(documentId)

### Example

```javascript

var thumbnailUrl = this.alfrescoJsApi.content.getDocumentThumbnailUrl('1a0b110f-1e09-4ca2-b367-fe25e4964a4');

```

## Get preview Url

getDocumentPreviewUrl(documentId)

### Example

```javascript

var previewUrl = this.alfrescoJsApi.content.getDocumentPreviewUrl('1a0b110f-1e09-4ca2-b367-fe25e4964a4');

```

## Get content Url

getContentUrl(documentId)

### Example

```javascript

var contentUrl = this.alfrescoJsApi.content.getContentUrl('1a0b110f-1e09-4ca2-b367-fe25e4964a4');

```

## Custom web scripts call

For mor information about web scripts read the [Wiki](https://wiki.alfresco.com/wiki/Web_Scripts) and the [Wiki with Web ScriptsExamples](https://wiki.alfresco.com/wiki/Web_Scripts_Examples)

executeWebScript(httpMethod, scriptPath, scriptArgs, contextRoot, servicePath)

>  Anatomy of a Web Script URI  **http(s)://(host):(port)/(contextPath)/(servicePath)/(scriptPath)?(scriptArgs)**
A Web Script is simply a service bound to a URI which responds to HTTP methods such as GET, POST, PUT and DELETE. While using the same underlying code, there are broadly two kinds of Web Scripts.

### Parameters
Name | Description
------------- | -------------
**httpMethod**  | possible value GET, POST, PUT and DELETE
**scriptPath**  |path to Web Script (as defined by Web Script)
**scriptArgs**  |arguments to pass to Web Script
**contextRoot** |path where application is deployed default value 'alfresco'
**servicePath** |path where Web Script service is mapped default value 'service'
**postBody** | post body

```javascript

//Call a GET on a Web Scripts available at the following URIs: http://127.0.01:8080/alfresco/service/mytasks

this.alfrescoJsApi.core.webscriptApi.executeWebScript('GET', 'mytasks').then(function (data) {
   console.log('Data received form http://127.0.01:8080/alfresco/service/mytasks' + data);
}, function (error) {
   console.log('Error' + error);
});

//Call a GET on a Web Scripts available at the following URIs: http://127.0.01:8080/share/service/mytasks

this.alfrescoJsApi.core.webscriptApi.executeWebScript('GET', 'mytasks', null, 'share').then(function (data) {
   console.log('Data received form http://127.0.01:8080/share/service/mytasks' + data);
}, function (error) {
   console.log('Error' + error);
});

//Call a GET on a Web Scripts available at the following URIs: http://127.0.01:8080/share/differentServiceSlug/mytasks

this.alfrescoJsApi.core.webscriptApi.executeWebScript('GET', 'mytasks', null, 'share', 'differentServiceSlug').then(function (data) {
   console.log('Data received form http://127.0.01:8080/share/differentServiceSlug/mytasks' + data);
}, function (error) {
   console.log('Error' + error);
});

```

# BPM

A complete list of all the BPM methods is available her[Activiti API](/src/alfresco-activiti-rest-api).
Below you can find some common examples.

## Task Api

Below you can find some example relative to the Activiti process api for all the possible method go to [Task Api documentation](/src/alfresco-activiti-rest-api/docs/TaskApi.md)

### List Task

listTasks(requestNode)

>return a list of task based on the requestNode query

#### Parameters

Name | Type | Description
------------- | ------------- | -------------
 **requestNode** | [**Representation**](/src/alfresco-activiti-rest-api/docs/TaskQueryRequestRepresentation.md)| requestNode

#### Example

```javascript
var requestTasks = new this.alfrescoJsApi.activiti.TaskQueryRequestRepresentation();

this.alfrescoJsApi.activiti.taskApi.listTasks(requestTasks).then(function (data) {
 console.log('listTasks ' + data);
}, function (error) {
 console.log('Error' + error);
});
```

### Get Task

getTask(taskId)

>return the [**TaskRepresentation**](/src/alfresco-activiti-rest-api/docs/TaskRepresentation.md)  of single task by id

#### Parameters

Name | Type | Description
------------- | ------------- | -------------
 **taskId** | **String**| taskId

#### Example

```javascript

var taskId = '10'; // String | taskId

this.alfrescoJsApi.activiti.taskApi.getTask(taskId).then(function (data) {
    console.log('Task representation ' + data);
}, function (error) {
    console.log('Error' + error);
});
```

### Filter Task

filterTasks(requestTasks)

>return the [**ResultListDataRepresentation**](/src/alfresco-activiti-rest-api/docs/ResultListDataRepresentation.md) that is a list of all the task filered

#### Parameters

Name | Type | Description
------------- | ------------- | -------------
 **requestTasks** | [**TaskFilterRequestRepresentation**](/src/alfresco-activiti-rest-api/docs/TaskFilterRequestRepresentation.md)| requestTasks


#### Example

```javascript

var requestTasks = new this.alfrescoJsApi.activiti.TaskFilterRequestRepresentation();
requestTasks.appDefinitionId = 1;

this.alfrescoJsApi.activiti.taskApi.filterTasks(requestTasks).then(function (data) {
    console.log('Task filter list ' + data);
}, function (error) {
    console.log('Error' + error);
});
```

### Complete Task

completeTask(taskId)

>To complete a task (standalone or without a task form) :

#### Parameters

Name | Type | Description
------------- | ------------- | -------------
 **taskId** | **String**| taskId

#### Example

```javascript

var taskId = '10'; // String | taskId

this.alfrescoJsApi.activiti.taskApi.completeTask(taskId).then(function () {
    console.log('Task completed');
}, function (error) {
    console.log('Error' + error);
});
```
### Get Task Form

getTaskForm(taskId)

>Retrieve the Task Form representation. [**FormDefinitionRepresentation**](/src/alfresco-activiti-rest-api/docs/FormDefinitionRepresentation.md)

#### Parameters

Name | Type | Description
------------- | ------------- | -------------
 **taskId** | **String**| taskId

#### Example

```javascript

var taskId = '10'; // String | taskId

this.alfrescoJsApi.activiti.taskApi.getTaskForm(taskId).then(function (data) {
   console.log('Task form representation' + data);
}, function (error) {
   console.log('Error' + error);
});
```

### Complete Task Form

completeTaskForm(taskId, completeTaskFormRepresentation)

>Complete a Task Form

#### Parameters

Name | Type | Description
------------- | ------------- | -------------
 **taskId** | **String**| taskId
 **completeTaskFormRepresentation** | [**CompleteFormRepresentation**](/src/alfresco-activiti-rest-api/docs/CompleteFormRepresentation.md)| completeTaskFormRepresentation

#### Example

```javascript

var taskId = '10'; // String | taskId

this.alfrescoJsApi.activiti.taskApi.completeTaskForm(taskId, completeTaskFormRepresentation).then(function () {
    console.log('Task completed');
}, function (error) {
    console.log('Error' + error);
});
```

## Process Api

Below you can find some example relative to the Activiti process api for all the possible method go to [Process Api documentation](/src/alfresco-activiti-rest-api/docs/ProcessApi.md)


### Get Process Instances

getProcessInstances(requestNode)

>Retrieve a list of process instances [**ResultListDataRepresentation**](/src/alfresco-activiti-rest-api/docs/ResultListDataRepresentation.md)

#### Parameters

Name | Type | Description
------------- | ------------- | -------------
 **requestNode** | [**ProcessFilterRequestRepresentation**](/src/alfresco-activiti-rest-api/docs/ProcessFilterRequestRepresentation.md)| requestNode

#### Example

```javascript
var requestNode = new this.alfrescoJsApi.activiti.ProcessFilterRequestRepresentation();

this.alfrescoJsApi.activiti.processApi.getProcessInstances(requestNode).then(function (data) {
    console.log('All processes' + data);
}, function (error) {
    console.log('Error' + error);
});
```

Filtered process:

```javascript
 var requestNode = new this.alfrescoJsApi.activiti.ProcessFilterRequestRepresentation();

requestNode.page = 0;
requestNode.sort = 'created-desc';
requestNode.state = 'completed';

this.alfrescoJsApi.activiti.processApi.getProcessInstances(requestNode).then(function (data) {
   console.log('All processes completed' + data);
}, function (error) {
   console.log('Error' + error);
});
```

## Models Api

Below you can find some example relative to the Activiti process api for all the possible method go to [Task Api documentation](/src/alfresco-activiti-rest-api/docs/ModelsApi.md)

### Get Model

getModel(modelId, opts)

>To retrieve details about a particular model (process, form, decision rule or app) return a [**ModelRepresentation**](ModelRepresentation.md)

#### Parameters

Name | Type | Description  | Notes
------------- | ------------- | ------------- | -------------
 **modelId** | **Integer**| modelId |
 **includePermissions** | **Boolean**| includePermissions | [optional]

#### Example
```javascript

var opts = {
    'filter': 'myReusableForms',
    'modelType': 2
};

this.alfrescoJsApi.activiti.modelsApi.getModels(opts).then(function (data) {
    console.log('All your reusable forms' + data);
 }, function (error) {
    console.log('Error' + error);
 });
```

## Report Api

Below you can find some example relative to the Activiti report api for all the possible method go to [Report Api documentation](/src/alfresco-activiti-rest-api/docs/ReportApi.md)

### Create default Reports

createDefaultReports()

>Create the default reports

#### Parameters

No parameters required.

#### Example

```javascript

this.alfrescoJsApi.activiti.reportApi.createDefaultReports();
```

### Get Reports

getReportList()

> Retrieve the available report list

#### Parameters

No parameters required.

#### Example

```javascript

this.alfrescoJsApi.activiti.reportApi.getReportList();
```

### Report Params

getReportParams(reportId)

> Retrieve the parameters referring to the reportId.

#### Parameters

Name | Type | Description  | Notes|
------------- | ------------- | ------------- | -------------|
 **reportId** | **String**| reportId ||

#### Example

```javascript

var reportId = "1"; // String | reportId

this.alfrescoJsApi.activiti.reportApi.getReportParams(reportId);
```

## Report Process Definitions

getProcessDefinitions()

> Retrieve the process definition list for all the apps.

#### Parameters

No parameters required.

#### Example

```javascript

this.alfrescoJsApi.activiti.reportApi.getProcessDefinitions();
```

## Tasks of process definition

getTasksByProcessDefinitionId(reportId, processDefinitionId)

> Retrieves all tasks that refer to the processDefinitionId

#### Parameters
Name | Type | Description  | Notes|
------------- | ------------- | ------------- | -------------|
 **reportId** | **String**| reportId ||
 **processDefinitionId** | **String**| process definition id ||

#### Example

```javascript

var reportId = "1"; // String | reportId
var processDefinitionId = "1"; // String | processDefinitionId

this.alfrescoJsApi.activiti.reportApi.getTasksByProcessDefinitionId(reportId, processDefinitionId);
```

## Generate reports

getReportsByParams(reportId, paramsQuery)

> Generate the reports based on the input parameters

#### Parameters
Name | Type | Description  | Notes|
------------- | ------------- | ------------- | -------------|
 **reportId** | **String**| reportId ||
 **paramsQuery** | **Object**| Query parameters ||

#### Example

```javascript

var reportId = "1"; // String | reportId
var paramsQuery = {status: 'ALL'}; // Object | paramsQuery

this.alfrescoJsApi.activiti.reportApi.getReportsByParams(reportId, paramsQuery);
```
## Update report details

updateReport(reportId, name)

> Update the report details

#### Parameters
Name | Type | Description  | Notes
------------- | ------------- | ------------- | -------------|
 **reportId** | **String**| reportId ||
 **name** | **String**| The report name ||

#### Example

```javascript

var reportId = "1"; // String | reportId
var name = "new Fake name"; // String | reportId

this.alfrescoJsApi.activiti.reportApi.updateReport(reportId, name);
```

## Export to csv
exportToCsv(reportId, queryParms)

> Export a report as csv

#### Parameters
Name | Type | Description  | Notes
------------- | ------------- | ------------- | -------------|
 **reportId** | **String**| reportId ||
 **queryParms** | **Object**| Query parameters ||

#### Example
```javascript

var reportId = "1"; // String | reportId
var queryParms = {
            'processDefinitionId': 'TEST:99:999',
            'dateRange': {
                'startDate': '2017-01-01T00:00:00.000Z',
                'endDate': '2017-01-24T23:59:59.999Z',
                'rangeId': 'currentYear'
            },
            'slowProcessInstanceInteger': 10,
            'status': 'All',
            '__reportName': 'FAKE_REPORT_NAME'
        };

this.alfrescoJsApi.activiti.reportApi.exportToCsv(reportId, queryParms);
```

## Save Report

saveReport(reportId, queryParams)

> Save a report

#### Parameters
Name | Type | Description  | Notes
------------- | ------------- | ------------- | -------------|
 **reportId** | **String**| reportId ||
 **queryParms** | **Object**| Query parameters ||

#### Example
```javascript

var reportId = "1"; // String | reportId
var queryParms = {
            'processDefinitionId': 'TEST:99:999',
            'dateRange': {
                'startDate': '2017-01-01T00:00:00.000Z',
                'endDate': '2017-01-24T23:59:59.999Z',
                'rangeId': 'currentYear'
            },
            'slowProcessInstanceInteger': 10,
            'status': 'All',
            '__reportName': 'FAKE_REPORT_NAME'
        };

this.alfrescoJsApi.activiti.reportApi.saveReport(reportId, queryParms);
```

## Delete report
deleteReport(reportId)

> Delete a report

#### Parameters
Name | Type | Description  | Notes |
------------- | ------------- | ------------- | ------------- |
 **reportId** | **String**| reportId | |

#### Example
```javascript

var reportId = "1"; // String | reportId

this.alfrescoJsApi.activiti.reportApi.deleteReport(reportId);
```

# Development

* To run the build

    ```$ npm run build```

* To run the build in watch mode

    ```$ npm run watchify```

* To run the test

    ```$ npm run test```

* To run the test coverage

    ```$ npm run coverage```


# Release History

Read the [Changelog] (./CHANGELOG.md)
<|MERGE_RESOLUTION|>--- conflicted
+++ resolved
@@ -193,11 +193,7 @@
 Installer for node versions:
 
 ```sh
-<<<<<<< HEAD
 npm install --save alfresco-js-api-node
-=======
-npm install -save alfresco-js-api-node
->>>>>>> 29e4fee1
 ```
 
 
