{
  "name": "Alfresco-Angular2-Demo",
  "description": "Demo shell for Alfresco Angular2 components",
  "version": "0.5.0",
  "author": "Alfresco Software, Ltd.",
  "scripts": {
    "clean": "npm install rimraf && npm run clean-build  && rimraf dist node_modules typings dist",
    "start": "webpack-dev-server --inline --progress --port 3000",
<<<<<<< HEAD
    "clean-build": "rimraf 'app/{,**/}**.js' 'app/{,**/}**.js.map' 'app/{,**/}**.d.ts'",
=======
    "start:dist": "wsrv -s dist/ -p 3000 -a 0.0.0.0",
>>>>>>> 25d95cf2
    "test": "karma start",
    "build": "rimraf dist && webpack --config config/webpack.prod.js --progress --profile --bail",
    "aws": "node app.js",
    "tslint": "tslint -c tslint.json *.ts && tslint -c tslint.json 'app/{,**/}**.ts'",
    "licensecheck": "license-check"
  },
  "repository": {
    "type": "git",
    "url": "https://github.com/Alfresco/alfresco-ng2-components.git"
  },
  "bugs": {
    "url": "https://github.com/Alfresco/alfresco-ng2-components/issues"
  },
  "license": "Apache-2.0",
  "contributors": [
    {
      "name": "Denys Vuika",
      "email": "denis.vuyka@gmail.com"
    },
    {
      "name": "Mario Romano",
      "email": "mario.romano83@gmail.com"
    },
    {
      "name": "Will Abson",
      "email": "will.abson@alfresco.com"
    },
    {
      "name": "Eugenio Romano",
      "email": "eugenio.romano@alfresco.com"
    },
    {
      "name": "Maurizio Vitale",
      "email": "maurizio.vitale@alfresco.com"
    }
  ],
  "keywords": [
    "ng2",
    "angular",
    "angular2",
    "alfresco"
  ],
  "dependencies": {
    "@angular/common": "~2.2.0",
    "@angular/compiler": "~2.2.0",
    "@angular/core": "~2.2.0",
    "@angular/forms": "~2.2.0",
    "@angular/http": "~2.2.0",
    "@angular/platform-browser": "~2.2.0",
    "@angular/platform-browser-dynamic": "~2.2.0",
    "@angular/router": "~3.2.0",
    "systemjs": "0.19.40",
    "core-js": "^2.4.1",
    "reflect-metadata": "^0.1.8",
    "rxjs": "5.0.0-beta.12",
    "zone.js": "^0.6.26",
    "material-design-icons": "2.2.3",
    "material-design-lite": "1.2.1",
    "ng2-translate": "2.5.0",
    "pdfjs-dist": "1.5.404",
    "flag-icon-css": "2.3.0",
    "moment": "2.15.1",
    "chart.js": "^2.1.4",
    "ng2-charts": "1.1.0",
    "raphael": "^2.2.6",
    "md-date-time-picker": "^2.2.0",
    "alfresco-js-api": "^0.5.0",
    "ng2-activiti-analytics": "0.5.0",
    "ng2-alfresco-core": "0.5.0",
    "ng2-alfresco-datatable": "0.5.0",
    "ng2-alfresco-documentlist": "0.5.0",
    "ng2-alfresco-login": "0.5.0",
    "ng2-alfresco-search": "0.5.0",
    "ng2-alfresco-upload": "0.5.0",
    "ng2-alfresco-viewer": "0.5.0",
    "ng2-activiti-form": "0.5.0",
    "ng2-activiti-tasklist": "0.5.0",
    "ng2-alfresco-userinfo": "0.5.0",
    "ng2-activiti-processlist": "0.5.0",
    "ng2-alfresco-webscript": "0.5.0",
    "ng2-alfresco-tag": "0.5.0",
    "dialog-polyfill": "^0.4.3",
    "element.scrollintoviewifneeded-polyfill": "^1.0.1"
  },
  "devDependencies": {
    "@types/jasmine": "^2.5.35",
    "@types/node": "^6.0.45",
    "angular2-template-loader": "^0.6.0",
    "awesome-typescript-loader": "^2.2.4",
    "copy-webpack-plugin": "^4.0.1",
    "css-loader": "^0.23.1",
    "extract-text-webpack-plugin": "^1.0.1",
    "file-loader": "^0.8.5",
    "glob": "^7.1.1",
    "html-loader": "^0.4.3",
    "html-webpack-plugin": "^2.15.0",
    "intl": "^1.2.5",
    "jasmine-core": "^2.4.1",
    "karma": "^1.2.0",
    "karma-jasmine": "^1.0.2",
    "karma-mocha-reporter": "^2.2.1",
    "karma-phantomjs-launcher": "^1.0.2",
    "karma-sourcemap-loader": "^0.3.7",
    "karma-webpack": "^1.8.0",
    "license-check": "1.1.5",
    "mime": "^1.3.4",
    "null-loader": "^0.1.1",
    "phantomjs-prebuilt": "^2.1.7",
    "raw-loader": "^0.5.1",
    "rimraf": "^2.5.2",
    "script-loader": "^0.7.0",
    "source-map-loader": "^0.1.5",
    "style-loader": "^0.13.1",
    "tslint": "3.15.1",
    "typescript": "2.0.3",
    "webpack": "^1.13.0",
    "webpack-dev-server": "^1.14.1",
<<<<<<< HEAD
    "webpack-merge": "^0.14.0"
=======
    "webpack-merge": "^0.14.0",
    "source-map-loader": "^0.1.5",
    "script-loader": "^0.7.0",
    "copy-webpack-plugin": "^4.0.1",
    "glob": "^7.1.1",
    "wsrv": "^0.1.6"
>>>>>>> 25d95cf2
  },
  "license-check-config": {
    "src": [
      "./app/**/*.js",
      "!./app/js/*.js"
    ],
    "path": "assets/license_header.txt",
    "blocking": true,
    "logInfo": false,
    "logError": true
  }
}<|MERGE_RESOLUTION|>--- conflicted
+++ resolved
@@ -6,11 +6,8 @@
   "scripts": {
     "clean": "npm install rimraf && npm run clean-build  && rimraf dist node_modules typings dist",
     "start": "webpack-dev-server --inline --progress --port 3000",
-<<<<<<< HEAD
+    "start:dist": "wsrv -s dist/ -p 3000 -a 0.0.0.0",
     "clean-build": "rimraf 'app/{,**/}**.js' 'app/{,**/}**.js.map' 'app/{,**/}**.d.ts'",
-=======
-    "start:dist": "wsrv -s dist/ -p 3000 -a 0.0.0.0",
->>>>>>> 25d95cf2
     "test": "karma start",
     "build": "rimraf dist && webpack --config config/webpack.prod.js --progress --profile --bail",
     "aws": "node app.js",
@@ -128,16 +125,12 @@
     "typescript": "2.0.3",
     "webpack": "^1.13.0",
     "webpack-dev-server": "^1.14.1",
-<<<<<<< HEAD
-    "webpack-merge": "^0.14.0"
-=======
     "webpack-merge": "^0.14.0",
     "source-map-loader": "^0.1.5",
     "script-loader": "^0.7.0",
     "copy-webpack-plugin": "^4.0.1",
     "glob": "^7.1.1",
     "wsrv": "^0.1.6"
->>>>>>> 25d95cf2
   },
   "license-check-config": {
     "src": [
