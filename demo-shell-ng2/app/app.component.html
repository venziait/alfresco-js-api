--- conflicted
+++ resolved
@@ -41,21 +41,13 @@
     <div class="mdl-layout__drawer">
         <span class="mdl-layout-title">Components List</span>
         <nav class="mdl-navigation">
-<<<<<<< HEAD
             <a class="mdl-navigation__link" href="" [routerLink]="['Files']" (click)="hideDrawer()">DocumentList Demo</a>
             <a class="mdl-navigation__link" href="" [routerLink]="['DataTable']" (click)="hideDrawer()">DataTable Demo</a>
             <a class="mdl-navigation__link" href="" [routerLink]="['Uploader']" (click)="hideDrawer()">Uploader Demo</a>
             <a class="mdl-navigation__link" href="" [routerLink]="['Login']" (click)="hideDrawer()">Login Demo</a>
             <a class="mdl-navigation__link" href="" [routerLink]="['Activiti']" (click)="hideDrawer()">Activiti Components Demo</a>
             <a class="mdl-navigation__link" href="" [routerLink]="['Tasks']" (click)="hideDrawer()">Activiti Tasks Demo</a>
-=======
-            <a class="mdl-navigation__link" href="" [routerLink]="['Files']" (click)="hideDrawer()">DocumentList</a>
-            <a class="mdl-navigation__link" href="" [routerLink]="['DataTable']" (click)="hideDrawer()">DataTable</a>
-            <a class="mdl-navigation__link" href="" [routerLink]="['Uploader']" (click)="hideDrawer()">Uploader</a>
-            <a class="mdl-navigation__link" href="" [routerLink]="['Login']" (click)="hideDrawer()">Login</a>
-            <a class="mdl-navigation__link" href="" [routerLink]="['Tasks']" (click)="hideDrawer()">Tasks</a>
             <a class="mdl-navigation__link" href="" [routerLink]="['Webscript']" (click)="hideDrawer()">Webscript</a>
->>>>>>> 86158538
         </nav>
     </div>
     <main class="mdl-layout__content">
