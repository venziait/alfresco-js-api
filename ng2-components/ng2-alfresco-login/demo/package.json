{
    "name": "ng2-alfresco-login-demo",
    "description": "Alfresco Angular2 Login Component - Demo",
    "version": "0.1.0",
    "author": "Alfresco Software, Ltd.",
    "main": "index.js",
    "scripts": {
      "clean": "rimraf dist node_modules typings",
      "typings": "typings install",
      "postinstall": "npm run typings && npm run build",
      "start": "npm run build && concurrently \"npm run tsc:w\" \"npm run server\" ",
      "server": "wsrv -o -s -l",
      "build": "npm run tslint && rimraf dist && tsc",
      "build:w": "npm run tslint && rimraf dist && tsc -w",
      "tsc": "tsc",
      "tsc:w": "tsc -w",
      "tslint": "tslint -c tslint.json *.ts && tslint -c tslint.json src/{,**/}**.ts"
    },
    "license": "Apache-2.0",
    "contributors": [
        {
            "name": "Denys Vuika",
            "email": "denis.vuyka@gmail.com"
        },
        {
            "name": "Mario Romano",
            "email": "mario.romano83@gmail.com"
        },
        {
            "name": "Will Abson",
            "email": "will.abson@alfresco.com"
        },
        {
            "name": "Eugenio Romano",
            "email": "eugenio.romano@alfresco.com"
        },
        {
            "name": "Maurizio Vitale",
            "email": "maurizio.vitale@alfresco.com"
        }
    ],
    "keywords": [
        "ng2",
        "angular",
        "angular2",
        "alfresco"
    ],
    "dependencies": {
      "@angular/common": "2.0.0-rc.3",
      "@angular/compiler": "2.0.0-rc.3",
      "@angular/core": "2.0.0-rc.3",
      "@angular/forms": "0.1.1",
      "@angular/http": "2.0.0-rc.3",
      "@angular/platform-browser": "2.0.0-rc.3",
      "@angular/platform-browser-dynamic": "2.0.0-rc.3",
      "@angular/router": "3.0.0-alpha.7",
      "@angular/router-deprecated": "2.0.0-rc.2",
      "@angular/upgrade": "2.0.0-rc.3",
      "systemjs": "0.19.27",
      "core-js": "2.4.0",
      "reflect-metadata": "0.1.3",
      "rxjs": "5.0.0-beta.6",
      "zone.js": "0.6.12",

      "material-design-icons": "2.2.3",
      "material-design-lite": "1.1.3",
      "ng2-translate": "2.2.2",

<<<<<<< HEAD
      "alfresco-js-api": "0.1.0",
=======
      "alfresco-js-api": "^0.3.0",
>>>>>>> c1817165
      "ng2-alfresco-core": "^0.1.36",
      "ng2-alfresco-login": "file:../"
    },
    "devDependencies": {
      "concurrently": "^2.0.0",
      "rimraf": "2.5.2",
      "tslint": "^3.8.1",
      "typescript": "^1.8.10",
      "typings": "^1.0.4",
      "wsrv": "0.1.3"
    }
}<|MERGE_RESOLUTION|>--- conflicted
+++ resolved
@@ -66,11 +66,7 @@
       "material-design-lite": "1.1.3",
       "ng2-translate": "2.2.2",
 
-<<<<<<< HEAD
-      "alfresco-js-api": "0.1.0",
-=======
       "alfresco-js-api": "^0.3.0",
->>>>>>> c1817165
       "ng2-alfresco-core": "^0.1.36",
       "ng2-alfresco-login": "file:../"
     },
